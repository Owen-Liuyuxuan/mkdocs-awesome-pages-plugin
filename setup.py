--- conflicted
+++ resolved
@@ -2,13 +2,8 @@
 
 
 setup(
-<<<<<<< HEAD
     name='modified-mkdocs-awesome-pages-plugin',
-    version='2.1.0',
-=======
-    name='mkdocs-awesome-pages-plugin',
     version='2.2.1',
->>>>>>> b261b3d3
     description='An MkDocs plugin that simplifies configuring page titles and their order',
     long_description='The awesome-pages plugin allows you to customize how your pages show up the navigation of your '
                      'MkDocs without having to configure the full structure in your ``mkdocs.yml``. It gives you '
